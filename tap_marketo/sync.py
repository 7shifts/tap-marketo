--- conflicted
+++ resolved
@@ -176,15 +176,6 @@
 
     return state, record_count
 
-<<<<<<< HEAD
-def sync_activities(client, state, stream):
-    singer.write_schema(stream["tap_stream_id"], stream["schema"], stream["key_properties"])
-
-    # Stream names for activities are `activities_X` where X is the
-    # activity type id in Marketo. We need the activity type id to
-    # build the query.
-    _, activity_type_id = stream["stream"].split("_")
-=======
 def get_or_create_export(client, state, stream):
     export_id = bookmarks.get_bookmark(state, stream["stream"], "export_id")
     if not export_id:
@@ -224,8 +215,6 @@
     singer.write_state(state)
     return state
 
->>>>>>> 43c91340
-
 def convert_line(stream, headers, line):
     parsed_line = parse_csv_line(line)
     row = dict(zip(headers, parsed_line))
@@ -251,6 +240,7 @@
 
 
 def sync_activities(client, state, stream):
+    singer.write_schema(stream["tap_stream_id"], stream["schema"], stream["key_properties"])
     start_date = bookmarks.get_bookmark(state, stream["stream"], stream["replication_key"])
     start_pen = pendulum.parse(start_date)
     job_started = pendulum.utcnow()
@@ -259,73 +249,14 @@
     while start_pen < job_started:
         export_id = get_or_create_export(client, state, stream)
 
-<<<<<<< HEAD
-        else:
-            # If we have an export_id we are resuming an existing export.
-            # Retrieve the end data of the export from state so we don't
-            # re-request the same data again.
-            end_date = bookmarks.get_bookmark(state, stream["stream"], "export_end")
-            end_pen = pendulum.parse(end_date)
-            singer.log_info("Resuming %s export %s through %s",
-                            stream["stream"], export_id, end_pen)
-
-        # Wait until export is complete. If the export fails, clear the
-        # stored export id and end time before leaving.
-        try:
-            client.wait_for_export("activities", export_id)
-        except ExportFailed:
-            state = bookmarks.write_bookmark(state,
-                                             stream["stream"],
-                                             "export_id",
-                                             None)
-            state = bookmarks.write_bookmark(state,
-                                             stream["stream"],
-                                             "export_end",
-                                             None)
-            singer.write_state()
-            raise
-=======
         # If the export fails while running, clear the export information
         # from state so a new export can be run next sync.
         wait_for_activity_export(client, state, stream, export_id)
->>>>>>> 43c91340
 
         # Stream the rows keeping count of the accepted rows.
         lines = client.stream_export("activities", export_id)
         headers = parse_csv_line(next(lines))
         for line in lines:
-<<<<<<< HEAD
-            parsed_line = parse_csv_line(line)
-            row = dict(zip(headers, parsed_line))
-            row = flatten_activity(row, stream["schema"])
-            record = format_values(stream, row)
-            if record[stream["replication_key"]] >= start_date:
-                record_count += 1
-                singer.write_record(stream["tap_stream_id"], record)
-                bookmark = get_bookmark(state,
-                                        stream["stream"],
-                                        stream["replication_key"])
-                if record[stream["replication_key"]] >= bookmark:
-                    state = write_bookmark(state,
-                                           stream["stream"],
-                                           stream["replication_key"],
-                                           record[stream["replication_key"]])
-                    singer.write_state(state)
-
-        # After the export is complete, unset the export bookmarks,
-        # advance the start date of the next query, and continue.
-        export_id = None
-        state = bookmarks.write_bookmark(state,
-                                         stream["stream"],
-                                         "export_id",
-                                         None)
-        state = bookmarks.write_bookmark(state,
-                                         stream["stream"],
-                                         "export_end",
-                                         None)
-        singer.write_state(state)
-        start_pen = end_pen
-=======
             record = convert_line(stream, headers, line)
             record_count += handle_record(state, stream, record)
 
@@ -334,7 +265,6 @@
         start_date = bookmarks.get_bookmark(state, stream["stream"], "export_end")
         update_activity_state(state, stream, bookmark=start_date)
         start_pen = pendulum.parse(start_date)
->>>>>>> 43c91340
 
     return state, record_count
 
@@ -413,22 +343,9 @@
             if record[stream["replication_key"]] >= start_date:
                 record_count += 1
                 singer.write_record(stream["stream"], record)
-<<<<<<< HEAD
-                bookmark = get_bookmark(state,
-                                        stream["stream"],
-                                        stream["replication_key"])
-                ## TODO
-                if record[stream["replication_key"]] >= bookmark:
-                    state = write_bookmark(state,
-                                           stream["stream"],
-                                           stream["replication_key"],
-                                           record[stream["replication_key"]])
-                    singer.write_state(state)
-=======
                 bookmark = bookmarks.get_bookmark(state, stream["stream"], stream["replication_key"])
                 if bookmark > max_bookmark:
                     max_bookmark = bookmark
->>>>>>> 43c91340
 
         # No next page, results are exhausted.
         if "nextPageToken" not in data:
