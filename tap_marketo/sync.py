--- conflicted
+++ resolved
@@ -241,11 +241,7 @@
 
 def sync_activities(client, state, stream):
     singer.write_schema(stream["tap_stream_id"], stream["schema"], stream["key_properties"])
-<<<<<<< HEAD
     start_date = bookmarks.get_bookmark(state, stream["tap_stream_id"], stream["replication_key"])
-=======
-    start_date = bookmarks.get_bookmark(state, stream["stream"], stream["replication_key"])
->>>>>>> 5b384d60
     start_pen = pendulum.parse(start_date)
     job_started = pendulum.utcnow()
     record_count = 0
@@ -411,13 +407,9 @@
         # Sync stream based on type.
         if stream["tap_stream_id"] == "activity_types":
             state, record_count = sync_activity_types(client, state, stream)
-<<<<<<< HEAD
+        elif stream["tap_stream_id"] == "leads":
+            state, record_count = sync_leads(client, state, stream)
         elif stream["tap_stream_id"].startswith("activities_"):
-=======
-        elif stream["stream"] == "leads":
-            state, record_count = sync_leads(client, state, stream)            
-        elif stream["stream"].startswith("activities_"):
->>>>>>> 5b384d60
             state, record_count = sync_activities(client, state, stream)
         elif stream["tap_stream_id"] in ["campaigns", "lists"]:
             state, record_count = sync_paginated(client, state, stream)
