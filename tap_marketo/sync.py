--- conflicted
+++ resolved
@@ -3,7 +3,6 @@
 import json
 import pendulum
 import singer
-<<<<<<< HEAD
 from tap_marketo.client import ExportFailed
 from singer.transform import transform
 from singer.bookmarks import (
@@ -12,10 +11,6 @@
     get_currently_syncing,
     set_currently_syncing,
 )
-
-=======
->>>>>>> 7d122f5b
-from singer import bookmarks
 
 from tap_marketo.client import ExportFailed
 
@@ -108,7 +103,6 @@
 
     return rtn
 
-<<<<<<< HEAD
 def schedule_or_resume_export_job(state, tap_stream_id, export_id, export_end_date, bookmark_date, query_field, client, fields):
     if export_id is None:
         query = {query_field: {"startAt": bookmark_date.isoformat(),
@@ -147,6 +141,7 @@
         if export_end_date > tap_job_start_time:
             export_end_date = tap_job_start_time
 
+        #TODO add kwargs
         export_end_date, export_id = schedule_or_resume_export_job(state, tap_stream_id, export_id, export_end_date, bookmark_date, query_field, client, fields)
 
         try:
@@ -181,8 +176,6 @@
     state = write_bookmark(state, tap_stream_id, replication_key, str(tap_job_start_time))
     singer.write_state(state)
     return state, 0
-=======
->>>>>>> 7d122f5b
 
 def sync_activities(client, state, stream):
     # Stream names for activities are `activities_X` where X is the
@@ -276,19 +269,14 @@
             if record[stream["replication_key"]] >= start_date:
                 record_count += 1
                 singer.write_record(stream["stream"], record)
-<<<<<<< HEAD
-                if record["activityDate"] >= get_bookmark(state, stream["stream"], "createdAt"):
-                    state = write_bookmark(state, stream["stream"], "createdAt", str(record["activityDate"]))
-=======
-                bookmark = bookmarks.get_bookmark(state,
-                                                  stream["stream"],
-                                                  stream["replication_key"])
+                bookmark = get_bookmark(state,
+                                        stream["stream"],
+                                        stream["replication_key"])
                 if record[stream["replication_key"]] >= bookmark:
-                    state = bookmarks.write_bookmark(state,
-                                                     stream["stream"],
-                                                     stream["replication_key"],
-                                                     record[stream["replication_key"]])
->>>>>>> 7d122f5b
+                    state = write_bookmark(state,
+                                           stream["stream"],
+                                           stream["replication_key"],
+                                           record[stream["replication_key"]])
                     singer.write_state(state)
 
         # After the export is complete, unset the export bookmarks,
@@ -345,14 +333,8 @@
             if record["updatedAt"] >= start_date:
                 record_count += 1
                 singer.write_record("programs", record)
-<<<<<<< HEAD
-                if record["updatedAt"] >= get_bookmark(state, "programs", "updatedAt"):
-                    state = write_bookmark(state, "programs", "updatedAt", str(record["updatedAt"]))
-                    singer.write_state(state)
-=======
                 if record["updatedAt"] >= bookmark:
                     bookmark = record["updatedAt"]
->>>>>>> 7d122f5b
 
         # Increment the offset by the return limit for the next query.
         params["offset"] += params["maxReturn"]
@@ -397,19 +379,15 @@
             if record[stream["replication_key"]] >= start_date:
                 record_count += 1
                 singer.write_record(stream["stream"], record)
-<<<<<<< HEAD
-                if record[stream["replication_key"]] >= get_bookmark(state, stream["stream"], stream["replication_key"]):
-                    state = write_bookmark(state, stream["stream"], stream["replication_key"], str(record[stream["replication_key"]]))
-=======
-                bookmark = bookmarks.get_bookmark(state,
-                                                  stream["stream"],
-                                                  stream["replication_key"])
+                bookmark = get_bookmark(state,
+                                        stream["stream"],
+                                        stream["replication_key"])
+                ## TODO
                 if record[stream["replication_key"]] >= bookmark:
-                    state = bookmarks.write_bookmark(state,
-                                                     stream["stream"],
-                                                     stream["replication_key"],
-                                                     record[stream["replication_key"]])
->>>>>>> 7d122f5b
+                    state = write_bookmark(state,
+                                           stream["stream"],
+                                           stream["replication_key"],
+                                           record[stream["replication_key"]])
                     singer.write_state(state)
 
         # No next page, results are exhausted.
@@ -473,16 +451,11 @@
         state = bookmarks.set_currently_syncing(state, stream["stream"])
         singer.write_state(state)
 
-<<<<<<< HEAD
-        if stream["stream"] == "leads":
-            sync_func = stream_leads
-        elif stream["stream"] == "activity_types":
-            sync_func = sync_activity_types
-=======
         # Sync stream based on type.
         if stream["stream"] == "activity_types":
             state, record_count = sync_activity_types(client, state, stream)
->>>>>>> 7d122f5b
+        elif stream["stream"] == "leads":
+            sync_func = stream_leads            
         elif stream["stream"].startswith("activities_"):
             state, record_count = sync_activities(client, state, stream)
         elif stream["stream"] in ["campaigns", "lists"]:
